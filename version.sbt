--- conflicted
+++ resolved
@@ -1,5 +1 @@
-<<<<<<< HEAD
-version in ThisBuild := "1.0.3"
-=======
-version in ThisBuild := "1.1.3-SNAPSHOT"
->>>>>>> a2b0a123
+version in ThisBuild := "1.1.3-SNAPSHOT"
/* =========================================================================================
 * Copyright © 2013-2017 the kamon project <http://kamon.io/>
 *
 * Licensed under the Apache License, Version 2.0 (the "License"); you may not use this file
 * except in compliance with the License. You may obtain a copy of the License at
 *
 *   http://www.apache.org/licenses/LICENSE-2.0
 *
 * Unless required by applicable law or agreed to in writing, software distributed under the
 * License is distributed on an "AS IS" BASIS, WITHOUT WARRANTIES OR CONDITIONS OF ANY KIND,
 * either express or implied. See the License for the specific language governing permissions
 * and limitations under the License.
 * =========================================================================================
 */
package akka.kamon.instrumentation

<<<<<<< HEAD
import akka.actor.{ActorRef, ActorSystem, Cell}
=======
import akka.actor.{ActorRef, ActorSystem, Cell, Deployer, ExtendedActorSystem}
>>>>>>> a2b0a123
import akka.routing.{BalancingPool, NoRouter, RoutedActorCell, RoutedActorRef}
import kamon.Kamon
import kamon.akka.Akka

import scala.language.existentials

case class CellInfo(path: String, isRouter: Boolean, isRoutee: Boolean, isTracked: Boolean, trackingGroups: Seq[String],
    actorCellCreation: Boolean, systemName: String, dispatcherName: String, isTraced: Boolean, actorOrRouterClass: Class[_],
    routeeClass: Option[Class[_]], actorName: String)

object CellInfo {

  def cellName(system: ActorSystem, ref: ActorRef): String =
    system.name + "/" + ref.path.elements.mkString("/")

  def cellInfoFor(cell: Cell, system: ActorSystem, ref: ActorRef, parent: ActorRef, actorCellCreation: Boolean): CellInfo = {
    def hasRouterProps(cell: Cell): Boolean = cell.props.deploy.routerConfig != NoRouter

    val actorName = ref.path.name

    val pathString = ref.path.elements.mkString("/")
    val isRootSupervisor = pathString.length == 0 || pathString == "user" || pathString == "system"
    val isRouter = hasRouterProps(cell)
    val isRoutee = parent.isInstanceOf[RoutedActorRef]

    val (actorOrRouterClass, routeeClass) =
      if(isRouter)
        (cell.props.routerConfig.getClass, Some(ref.asInstanceOf[RoutedActorRefAccessor].routeeProps.clazz))
      else if (isRoutee)
        (parent.asInstanceOf[RoutedActorRefAccessor].routerProps.routerConfig.getClass, Some(cell.props.clazz))
      else
<<<<<<< HEAD
        (cell.props.clazz, None)
=======
        (cell.props.actorClass(), None)
>>>>>>> a2b0a123

    val fullPath = if (isRoutee) cellName(system, parent) else cellName(system, ref)
    val filterName = if (isRouter || isRoutee) Akka.RouterFilterName else Akka.ActorFilterName
    val isTracked = !isRootSupervisor && Kamon.filter(filterName, fullPath)
    val isTraced = Kamon.filter(Akka.ActorTracingFilterName, fullPath)
    val trackingGroups = if(isRootSupervisor) List() else Akka.actorGroups(fullPath)

    val dispatcherName = if(isRouter) {
      if(cell.props.routerConfig.isInstanceOf[BalancingPool]) {
        // Even though the router actor for a BalancingPool can have a different dispatcher we will
        // assign the name of the same dispatcher where the routees will run to ensure all metrics are
        // correlated and cleaned up correctly.
        val deployPath = ref.path.elements.drop(1).mkString("/", "/", "")
        "BalancingPool-" + deployPath

      } else {
        // It might happen that the deployment configuration will provide a different dispatcher name
        // for the routees and we should catch that case only when creating the router (the routees will
        // be initialized with an updated Props instance.
        val deployer = new Deployer(system.settings, system.asInstanceOf[ExtendedActorSystem].dynamicAccess)
        deployer.lookup(ref.path / "$a").map(_.dispatcher).getOrElse(cell.props.dispatcher)
      }
    } else cell.props.dispatcher

<<<<<<< HEAD
    val dispatcherName = if(isRouter && cell.props.routerConfig.isInstanceOf[BalancingPool]) {
      // Even though the router actor for a BalancingPool can have a different dispatcher we will
      // assign the name of the same dispatcher where the routees will run to ensure all metrics are
      // correlated and cleaned up correctly.
      val deployPath = ref.path.elements.drop(1).mkString("/", "/", "")
      "BalancingPool-" + deployPath
    } else cell.props.dispatcher

=======
>>>>>>> a2b0a123
    CellInfo(fullPath, isRouter, isRoutee, isTracked, trackingGroups, actorCellCreation, system.name, dispatcherName,
      isTraced, actorOrRouterClass, routeeClass, actorName)
  }
}<|MERGE_RESOLUTION|>--- conflicted
+++ resolved
@@ -14,11 +14,7 @@
  */
 package akka.kamon.instrumentation
 
-<<<<<<< HEAD
-import akka.actor.{ActorRef, ActorSystem, Cell}
-=======
 import akka.actor.{ActorRef, ActorSystem, Cell, Deployer, ExtendedActorSystem}
->>>>>>> a2b0a123
 import akka.routing.{BalancingPool, NoRouter, RoutedActorCell, RoutedActorRef}
 import kamon.Kamon
 import kamon.akka.Akka
@@ -50,11 +46,7 @@
       else if (isRoutee)
         (parent.asInstanceOf[RoutedActorRefAccessor].routerProps.routerConfig.getClass, Some(cell.props.clazz))
       else
-<<<<<<< HEAD
-        (cell.props.clazz, None)
-=======
         (cell.props.actorClass(), None)
->>>>>>> a2b0a123
 
     val fullPath = if (isRoutee) cellName(system, parent) else cellName(system, ref)
     val filterName = if (isRouter || isRoutee) Akka.RouterFilterName else Akka.ActorFilterName
@@ -79,17 +71,6 @@
       }
     } else cell.props.dispatcher
 
-<<<<<<< HEAD
-    val dispatcherName = if(isRouter && cell.props.routerConfig.isInstanceOf[BalancingPool]) {
-      // Even though the router actor for a BalancingPool can have a different dispatcher we will
-      // assign the name of the same dispatcher where the routees will run to ensure all metrics are
-      // correlated and cleaned up correctly.
-      val deployPath = ref.path.elements.drop(1).mkString("/", "/", "")
-      "BalancingPool-" + deployPath
-    } else cell.props.dispatcher
-
-=======
->>>>>>> a2b0a123
     CellInfo(fullPath, isRouter, isRoutee, isTracked, trackingGroups, actorCellCreation, system.name, dispatcherName,
       isTraced, actorOrRouterClass, routeeClass, actorName)
   }

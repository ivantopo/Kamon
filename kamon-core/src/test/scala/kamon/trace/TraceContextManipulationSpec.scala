/*
 * =========================================================================================
 * Copyright © 2013-2015 the kamon project <http://kamon.io/>
 *
 * Licensed under the Apache License, Version 2.0 (the "License"); you may not use this file
 * except in compliance with the License. You may obtain a copy of the License at
 *
 *   http://www.apache.org/licenses/LICENSE-2.0
 *
 * Unless required by applicable law or agreed to in writing, software distributed under the
 * License is distributed on an "AS IS" BASIS, WITHOUT WARRANTIES OR CONDITIONS OF ANY KIND,
 * either express or implied. See the License for the specific language governing permissions
 * and limitations under the License.
 * =========================================================================================
 */

package kamon.trace

<<<<<<< HEAD
import akka.actor.ActorSystem
import akka.testkit.TestKitBase
import com.typesafe.config.ConfigFactory
import org.scalatest.{ Matchers, WordSpecLike }

class TraceContextManipulationSpec extends TestKitBase with WordSpecLike with Matchers {
  implicit def self = testActor
  implicit lazy val system: ActorSystem = ActorSystem("trace-metrics-spec", ConfigFactory.parseString(
    """
      |kamon.metrics {
      |  tick-interval = 1 hour
      |  filters = [
      |    {
      |      trace {
      |        includes = [ "*" ]
      |        excludes = [ "non-tracked-trace"]
      |      }
      |    }
      |  ]
      |  precision {
      |    default-histogram-precision {
      |      highest-trackable-value = 3600000000000
      |      significant-value-digits = 2
      |    }
      |
      |    default-min-max-counter-precision {
      |      refresh-interval = 1 second
      |      highest-trackable-value = 999999999
      |      significant-value-digits = 2
      |    }
      |  }
      |}
    """.stripMargin))

  "the TraceRecorder api" should {
=======
import com.typesafe.config.ConfigFactory
import kamon.testkit.BaseKamonSpec

class TraceContextManipulationSpec extends BaseKamonSpec("trace-metrics-spec") {
  override lazy val config =
    ConfigFactory.parseString(
      """
        |kamon.metric {
        |  tick-interval = 1 hour
        |
        |  filters {
        |    trace {
        |      includes = [ "*" ]
        |      excludes = [ "non-tracked-trace"]
        |    }
        |  }
        |}
      """.stripMargin)

  "the TraceContext api" should {
>>>>>>> 66b35556
    "allow starting a trace within a specified block of code, and only within that block of code" in {
      val createdContext = TraceContext.withContext(newContext("start-context")) {
        TraceContext.currentContext should not be empty
        TraceContext.currentContext
      }

      TraceContext.currentContext shouldBe empty
      createdContext.name shouldBe ("start-context")
    }

    "allow starting a trace within a specified block of code, providing a trace-token and only within that block of code" in {
      val createdContext = TraceContext.withContext(newContext("start-context-with-token", "token-1")) {
        TraceContext.currentContext should not be empty
        TraceContext.currentContext
      }

      TraceContext.currentContext shouldBe empty
      createdContext.name shouldBe ("start-context-with-token")
      createdContext.token should be("token-1")
    }

    "allow providing a TraceContext and make it available within a block of code" in {
      val createdContext = newContext("manually-provided-trace-context")

      TraceContext.currentContext shouldBe empty
      TraceContext.withContext(createdContext) {
        TraceContext.currentContext should be(createdContext)
      }

      TraceContext.currentContext shouldBe empty
    }

    "allow renaming a trace" in {
      val createdContext = TraceContext.withContext(newContext("trace-before-rename")) {
        TraceContext.currentContext.rename("renamed-trace")
        TraceContext.currentContext
      }

      TraceContext.currentContext shouldBe empty
      createdContext.name shouldBe ("renamed-trace")
    }

    "allow creating a segment within a trace" in {
      val createdContext = TraceContext.withContext(newContext("trace-with-segments")) {
        val segment = TraceContext.currentContext.startSegment("segment-1", "segment-1-category", "segment-library")
        TraceContext.currentContext
      }

      TraceContext.currentContext shouldBe empty
      createdContext.name shouldBe ("trace-with-segments")
    }

    "allow renaming a segment" in {
      TraceContext.withContext(newContext("trace-with-renamed-segment")) {
        val segment = TraceContext.currentContext.startSegment("original-segment-name", "segment-label", "segment-library")
        segment.name should be("original-segment-name")

        segment.rename("new-segment-name")
        segment.name should be("new-segment-name")
      }
    }
  }
}<|MERGE_RESOLUTION|>--- conflicted
+++ resolved
@@ -16,43 +16,6 @@
 
 package kamon.trace
 
-<<<<<<< HEAD
-import akka.actor.ActorSystem
-import akka.testkit.TestKitBase
-import com.typesafe.config.ConfigFactory
-import org.scalatest.{ Matchers, WordSpecLike }
-
-class TraceContextManipulationSpec extends TestKitBase with WordSpecLike with Matchers {
-  implicit def self = testActor
-  implicit lazy val system: ActorSystem = ActorSystem("trace-metrics-spec", ConfigFactory.parseString(
-    """
-      |kamon.metrics {
-      |  tick-interval = 1 hour
-      |  filters = [
-      |    {
-      |      trace {
-      |        includes = [ "*" ]
-      |        excludes = [ "non-tracked-trace"]
-      |      }
-      |    }
-      |  ]
-      |  precision {
-      |    default-histogram-precision {
-      |      highest-trackable-value = 3600000000000
-      |      significant-value-digits = 2
-      |    }
-      |
-      |    default-min-max-counter-precision {
-      |      refresh-interval = 1 second
-      |      highest-trackable-value = 999999999
-      |      significant-value-digits = 2
-      |    }
-      |  }
-      |}
-    """.stripMargin))
-
-  "the TraceRecorder api" should {
-=======
 import com.typesafe.config.ConfigFactory
 import kamon.testkit.BaseKamonSpec
 
@@ -73,7 +36,6 @@
       """.stripMargin)
 
   "the TraceContext api" should {
->>>>>>> 66b35556
     "allow starting a trace within a specified block of code, and only within that block of code" in {
       val createdContext = TraceContext.withContext(newContext("start-context")) {
         TraceContext.currentContext should not be empty

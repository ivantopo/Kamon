/*
 * =========================================================================================
 * Copyright © 2013-2015 the kamon project <http://kamon.io/>
 *
 * Licensed under the Apache License, Version 2.0 (the "License"); you may not use this file
 * except in compliance with the License. You may obtain a copy of the License at
 *
 *   http://www.apache.org/licenses/LICENSE-2.0
 *
 * Unless required by applicable law or agreed to in writing, software distributed under the
 * License is distributed on an "AS IS" BASIS, WITHOUT WARRANTIES OR CONDITIONS OF ANY KIND,
 * either express or implied. See the License for the specific language governing permissions
 * and limitations under the License.
 * =========================================================================================
 */

package kamon.metric

import akka.actor._
import akka.testkit.{ TestProbe, ImplicitSender }
import com.typesafe.config.ConfigFactory
import kamon.Kamon
import kamon.metric.SubscriptionsDispatcher.TickMetricSnapshot
import kamon.testkit.BaseKamonSpec
import scala.concurrent.duration._

<<<<<<< HEAD
class SubscriptionsProtocolSpec extends TestKitBase with WordSpecLike with Matchers {
  implicit def self = testActor
  implicit lazy val system: ActorSystem = ActorSystem("subscriptions-protocol-spec", ConfigFactory.parseString(
    """
      |kamon.metrics {
      |  tick-interval = 1 hour
      |}
    """.stripMargin))
=======
class SubscriptionsProtocolSpec extends BaseKamonSpec("subscriptions-protocol-spec") with ImplicitSender {
  override lazy val config =
    ConfigFactory.parseString(
      """
        |kamon.metric {
        |  tick-interval = 1 hour
        |}
      """.stripMargin)
>>>>>>> 66b35556

  lazy val metricsModule = Kamon.metrics
  import metricsModule.{ register, subscribe, unsubscribe }

  "the Subscriptions messaging protocol" should {
    "allow subscribing for a single tick" in {
      val subscriber = TestProbe()
      register(TraceMetrics, "one-shot")
      subscribe("trace", "one-shot", subscriber.ref, permanently = false)

      flushSubscriptions()
      val tickSnapshot = subscriber.expectMsgType[TickMetricSnapshot]

      tickSnapshot.metrics.size should be(1)
      tickSnapshot.metrics.keys should contain(Entity("one-shot", "trace"))

      flushSubscriptions()
      subscriber.expectNoMsg(1 second)
    }

    "allow subscribing permanently to a metric" in {
      val subscriber = TestProbe()
      register(TraceMetrics, "permanent")
      subscribe("trace", "permanent", subscriber.ref, permanently = true)

      for (repetition ← 1 to 5) {
        flushSubscriptions()
        val tickSnapshot = subscriber.expectMsgType[TickMetricSnapshot]

        tickSnapshot.metrics.size should be(1)
        tickSnapshot.metrics.keys should contain(Entity("permanent", "trace"))
      }
    }

    "allow subscribing to metrics matching a glob pattern" in {
      val subscriber = TestProbe()
      register(TraceMetrics, "include-one")
      register(TraceMetrics, "exclude-two")
      register(TraceMetrics, "include-three")
      subscribe("trace", "include-*", subscriber.ref, permanently = true)

      for (repetition ← 1 to 5) {
        flushSubscriptions()
        val tickSnapshot = subscriber.expectMsgType[TickMetricSnapshot]

        tickSnapshot.metrics.size should be(2)
        tickSnapshot.metrics.keys should contain(Entity("include-one", "trace"))
        tickSnapshot.metrics.keys should contain(Entity("include-three", "trace"))
      }
    }

    "send a single TickMetricSnapshot to each subscriber, even if subscribed multiple times" in {
      val subscriber = TestProbe()
      register(TraceMetrics, "include-one")
      register(TraceMetrics, "exclude-two")
      register(TraceMetrics, "include-three")
      subscribe("trace", "include-one", subscriber.ref, permanently = true)
      subscribe("trace", "include-three", subscriber.ref, permanently = true)

      for (repetition ← 1 to 5) {
        flushSubscriptions()
        val tickSnapshot = subscriber.expectMsgType[TickMetricSnapshot]

        tickSnapshot.metrics.size should be(2)
        tickSnapshot.metrics.keys should contain(Entity("include-one", "trace"))
        tickSnapshot.metrics.keys should contain(Entity("include-three", "trace"))
      }
    }

    "allow un-subscribing a subscriber" in {
      val subscriber = TestProbe()
      register(TraceMetrics, "one-shot")
      subscribe("trace", "one-shot", subscriber.ref, permanently = true)

      flushSubscriptions()
      val tickSnapshot = subscriber.expectMsgType[TickMetricSnapshot]
      tickSnapshot.metrics.size should be(1)
      tickSnapshot.metrics.keys should contain(Entity("one-shot", "trace"))

      unsubscribe(subscriber.ref)

      flushSubscriptions()
      subscriber.expectNoMsg(1 second)
    }
  }

  def subscriptionsActor: ActorRef = {
    val listener = TestProbe()
    system.actorSelection("/user/kamon/kamon-metrics").tell(Identify(1), listener.ref)
    listener.expectMsgType[ActorIdentity].ref.get
  }
}

class ForwarderSubscriber(target: ActorRef) extends Actor {
  def receive = {
    case anything ⇒ target.forward(anything)
  }
}<|MERGE_RESOLUTION|>--- conflicted
+++ resolved
@@ -24,17 +24,7 @@
 import kamon.testkit.BaseKamonSpec
 import scala.concurrent.duration._
 
-<<<<<<< HEAD
-class SubscriptionsProtocolSpec extends TestKitBase with WordSpecLike with Matchers {
-  implicit def self = testActor
-  implicit lazy val system: ActorSystem = ActorSystem("subscriptions-protocol-spec", ConfigFactory.parseString(
-    """
-      |kamon.metrics {
-      |  tick-interval = 1 hour
-      |}
-    """.stripMargin))
-=======
-class SubscriptionsProtocolSpec extends BaseKamonSpec("subscriptions-protocol-spec") with ImplicitSender {
+class SubscriptionsProtocolSpec extends BaseKamonSpec("subscriptions-protocol-spec") {
   override lazy val config =
     ConfigFactory.parseString(
       """
@@ -42,7 +32,6 @@
         |  tick-interval = 1 hour
         |}
       """.stripMargin)
->>>>>>> 66b35556
 
   lazy val metricsModule = Kamon.metrics
   import metricsModule.{ register, subscribe, unsubscribe }

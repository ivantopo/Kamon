/*
 * =========================================================================================
 * Copyright © 2013-2015 the kamon project <http://kamon.io/>
 *
 * Licensed under the Apache License, Version 2.0 (the "License"); you may not use this file
 * except in compliance with the License. You may obtain a copy of the License at
 *
 *   http://www.apache.org/licenses/LICENSE-2.0
 *
 * Unless required by applicable law or agreed to in writing, software distributed under the
 * License is distributed on an "AS IS" BASIS, WITHOUT WARRANTIES OR CONDITIONS OF ANY KIND,
 * either express or implied. See the License for the specific language governing permissions
 * and limitations under the License.
 * =========================================================================================
 */

package kamon.metric

import com.typesafe.config.ConfigFactory
import kamon.Kamon
import kamon.metric.instrument.Histogram.DynamicRange
import kamon.testkit.BaseKamonSpec
import scala.concurrent.duration._

<<<<<<< HEAD
class UserMetricsSpec extends TestKitBase with WordSpecLike with Matchers {
  implicit def self = testActor
  implicit lazy val system: ActorSystem = ActorSystem("actor-metrics-spec", ConfigFactory.parseString(
    """
      |kamon.metrics {
      |  tick-interval = 1 hour
      |  default-collection-context-buffer-size = 10
      |
      |  precision {
      |    default-histogram-precision {
      |      highest-trackable-value = 10000
      |      significant-value-digits = 2
      |    }
      |
      |    default-min-max-counter-precision {
      |      refresh-interval = 1 hour
      |      highest-trackable-value = 1000
      |      significant-value-digits = 2
      |    }
      |
      |    default-gauge-precision {
      |      refresh-interval = 1 hour
      |      highest-trackable-value = 999999999
      |      significant-value-digits = 2
      |    }
      |  }
      |}
    """.stripMargin))
=======
class UserMetricsSpec extends BaseKamonSpec("user-metrics-spec") {
  override lazy val config =
    ConfigFactory.parseString(
      """
        |kamon.metric {
        |  tick-interval = 1 hour
        |  default-collection-context-buffer-size = 10
        |}
      """.stripMargin)
>>>>>>> 66b35556

  "the UserMetrics extension" should {

    "allow registering a fully configured Histogram and get the same Histogram if registering again" in {
      val histogramA = Kamon.userMetrics.histogram("histogram-with-settings", DynamicRange(1, 10000, 2))
      val histogramB = Kamon.userMetrics.histogram("histogram-with-settings", DynamicRange(1, 10000, 2))

      histogramA shouldBe theSameInstanceAs(histogramB)
    }

    "return the original Histogram when registering a fully configured Histogram for second time but with different settings" in {
      val histogramA = Kamon.userMetrics.histogram("histogram-with-settings", DynamicRange(1, 10000, 2))
      val histogramB = Kamon.userMetrics.histogram("histogram-with-settings", DynamicRange(1, 50000, 2))

      histogramA shouldBe theSameInstanceAs(histogramB)
    }

    "allow registering a Histogram that takes the default configuration from the kamon.metrics.precision settings" in {
      Kamon.userMetrics.histogram("histogram-with-default-configuration")
    }

    "allow registering a Counter and get the same Counter if registering again" in {
      val counterA = Kamon.userMetrics.counter("counter")
      val counterB = Kamon.userMetrics.counter("counter")

      counterA shouldBe theSameInstanceAs(counterB)
    }

    "allow registering a fully configured MinMaxCounter and get the same MinMaxCounter if registering again" in {
      val minMaxCounterA = Kamon.userMetrics.minMaxCounter("min-max-counter-with-settings", DynamicRange(1, 10000, 2), 1 second)
      val minMaxCounterB = Kamon.userMetrics.minMaxCounter("min-max-counter-with-settings", DynamicRange(1, 10000, 2), 1 second)

      minMaxCounterA shouldBe theSameInstanceAs(minMaxCounterB)
    }

    "return the original MinMaxCounter when registering a fully configured MinMaxCounter for second time but with different settings" in {
      val minMaxCounterA = Kamon.userMetrics.minMaxCounter("min-max-counter-with-settings", DynamicRange(1, 10000, 2), 1 second)
      val minMaxCounterB = Kamon.userMetrics.minMaxCounter("min-max-counter-with-settings", DynamicRange(1, 50000, 2), 1 second)

      minMaxCounterA shouldBe theSameInstanceAs(minMaxCounterB)
    }

    "allow registering a MinMaxCounter that takes the default configuration from the kamon.metrics.precision settings" in {
      Kamon.userMetrics.minMaxCounter("min-max-counter-with-default-configuration")
    }

    "allow registering a fully configured Gauge and get the same Gauge if registering again" in {
      val gaugeA = Kamon.userMetrics.gauge("gauge-with-settings", DynamicRange(1, 10000, 2), 1 second, {
        () ⇒ 1L
      })

      val gaugeB = Kamon.userMetrics.gauge("gauge-with-settings", DynamicRange(1, 10000, 2), 1 second, {
        () ⇒ 1L
      })

      gaugeA shouldBe theSameInstanceAs(gaugeB)
    }

    "return the original Gauge when registering a fully configured Gauge for second time but with different settings" in {
      val gaugeA = Kamon.userMetrics.gauge("gauge-with-settings", DynamicRange(1, 10000, 2), 1 second, {
        () ⇒ 1L
      })

      val gaugeB = Kamon.userMetrics.gauge("gauge-with-settings", DynamicRange(1, 10000, 2), 1 second, {
        () ⇒ 1L
      })

      gaugeA shouldBe theSameInstanceAs(gaugeB)
    }

    "allow registering a Gauge that takes the default configuration from the kamon.metrics.precision settings" in {
      Kamon.userMetrics.gauge("gauge-with-default-configuration", {
        () ⇒ 2L
      })
    }

    "allow un-registering user metrics" in {
      val counter = Kamon.userMetrics.counter("counter-for-remove")
      val histogram = Kamon.userMetrics.histogram("histogram-for-remove")
      val minMaxCounter = Kamon.userMetrics.minMaxCounter("min-max-counter-for-remove")
      val gauge = Kamon.userMetrics.gauge("gauge-for-remove", { () ⇒ 2L })

      Kamon.userMetrics.removeCounter("counter-for-remove")
      Kamon.userMetrics.removeHistogram("histogram-for-remove")
      Kamon.userMetrics.removeMinMaxCounter("min-max-counter-for-remove")
      Kamon.userMetrics.removeGauge("gauge-for-remove")

      counter should not be (theSameInstanceAs(Kamon.userMetrics.counter("counter-for-remove")))
      histogram should not be (theSameInstanceAs(Kamon.userMetrics.histogram("histogram-for-remove")))
      minMaxCounter should not be (theSameInstanceAs(Kamon.userMetrics.minMaxCounter("min-max-counter-for-remove")))
      gauge should not be (theSameInstanceAs(Kamon.userMetrics.gauge("gauge-for-remove", { () ⇒ 2L })))
    }
  }
}<|MERGE_RESOLUTION|>--- conflicted
+++ resolved
@@ -22,36 +22,6 @@
 import kamon.testkit.BaseKamonSpec
 import scala.concurrent.duration._
 
-<<<<<<< HEAD
-class UserMetricsSpec extends TestKitBase with WordSpecLike with Matchers {
-  implicit def self = testActor
-  implicit lazy val system: ActorSystem = ActorSystem("actor-metrics-spec", ConfigFactory.parseString(
-    """
-      |kamon.metrics {
-      |  tick-interval = 1 hour
-      |  default-collection-context-buffer-size = 10
-      |
-      |  precision {
-      |    default-histogram-precision {
-      |      highest-trackable-value = 10000
-      |      significant-value-digits = 2
-      |    }
-      |
-      |    default-min-max-counter-precision {
-      |      refresh-interval = 1 hour
-      |      highest-trackable-value = 1000
-      |      significant-value-digits = 2
-      |    }
-      |
-      |    default-gauge-precision {
-      |      refresh-interval = 1 hour
-      |      highest-trackable-value = 999999999
-      |      significant-value-digits = 2
-      |    }
-      |  }
-      |}
-    """.stripMargin))
-=======
 class UserMetricsSpec extends BaseKamonSpec("user-metrics-spec") {
   override lazy val config =
     ConfigFactory.parseString(
@@ -61,7 +31,6 @@
         |  default-collection-context-buffer-size = 10
         |}
       """.stripMargin)
->>>>>>> 66b35556
 
   "the UserMetrics extension" should {
 

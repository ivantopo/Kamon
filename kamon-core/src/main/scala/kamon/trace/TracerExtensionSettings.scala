/*
 * =========================================================================================
 * Copyright © 2013-2015 the kamon project <http://kamon.io/>
 *
 * Licensed under the Apache License, Version 2.0 (the "License"); you may not use this file
 * except in compliance with the License. You may obtain a copy of the License at
 *
 *   http://www.apache.org/licenses/LICENSE-2.0
 *
 * Unless required by applicable law or agreed to in writing, software distributed under the
 * License is distributed on an "AS IS" BASIS, WITHOUT WARRANTIES OR CONDITIONS OF ANY KIND,
 * either express or implied. See the License for the specific language governing permissions
 * and limitations under the License.
 * =========================================================================================
 */

package kamon.trace

<<<<<<< HEAD
=======
import java.util.concurrent.TimeUnit
import kamon.util.ConfigTools.Syntax
>>>>>>> 81c52c27
import com.typesafe.config.Config

case class TraceSettings(levelOfDetail: LevelOfDetail, sampler: Sampler)

object TraceSettings {
  import kamon.util.ConfigTools.Syntax

  def apply(config: Config): TraceSettings = {
    val tracerConfig = config.getConfig("kamon.trace")

    val detailLevel: LevelOfDetail = tracerConfig.getString("level-of-detail") match {
      case "metrics-only" ⇒ LevelOfDetail.MetricsOnly
      case "simple-trace" ⇒ LevelOfDetail.SimpleTrace
      case other          ⇒ sys.error(s"Unknown tracer level of detail [$other] present in the configuration file.")
    }

    val sampler: Sampler =
      if (detailLevel == LevelOfDetail.MetricsOnly) NoSampling
      else tracerConfig.getString("sampling") match {
        case "all"       ⇒ SampleAll
        case "random"    ⇒ new RandomSampler(tracerConfig.getInt("random-sampler.chance"))
        case "ordered"   ⇒ new OrderedSampler(tracerConfig.getInt("ordered-sampler.interval"))
<<<<<<< HEAD
        case "threshold" ⇒ new ThresholdSampler(tracerConfig.getFiniteDuration("threshold-sampler.minimum-elapsed-time"))
=======
        case "threshold" ⇒ new ThresholdSampler(tracerConfig.getFiniteDuration("threshold-sampler.minimum-elapsed-time").toNanos)
>>>>>>> 81c52c27
      }

    TraceSettings(detailLevel, sampler)
  }
}<|MERGE_RESOLUTION|>--- conflicted
+++ resolved
@@ -16,18 +16,12 @@
 
 package kamon.trace
 
-<<<<<<< HEAD
-=======
-import java.util.concurrent.TimeUnit
 import kamon.util.ConfigTools.Syntax
->>>>>>> 81c52c27
 import com.typesafe.config.Config
 
 case class TraceSettings(levelOfDetail: LevelOfDetail, sampler: Sampler)
 
 object TraceSettings {
-  import kamon.util.ConfigTools.Syntax
-
   def apply(config: Config): TraceSettings = {
     val tracerConfig = config.getConfig("kamon.trace")
 
@@ -43,11 +37,7 @@
         case "all"       ⇒ SampleAll
         case "random"    ⇒ new RandomSampler(tracerConfig.getInt("random-sampler.chance"))
         case "ordered"   ⇒ new OrderedSampler(tracerConfig.getInt("ordered-sampler.interval"))
-<<<<<<< HEAD
         case "threshold" ⇒ new ThresholdSampler(tracerConfig.getFiniteDuration("threshold-sampler.minimum-elapsed-time"))
-=======
-        case "threshold" ⇒ new ThresholdSampler(tracerConfig.getFiniteDuration("threshold-sampler.minimum-elapsed-time").toNanos)
->>>>>>> 81c52c27
       }
 
     TraceSettings(detailLevel, sampler)

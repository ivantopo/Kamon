--- conflicted
+++ resolved
@@ -35,22 +35,18 @@
     logAspectJWeaverMissing(settings.modulesRequiringAspectJ)
 
   // Force initialization of all modules marked with auto-start.
-  settings.availableModules.foreach {
+  settings.availableModules.filter(_.startInfo.nonEmpty).foreach {
     case AvailableModuleInfo(name, requiresAJ, Some(ModuleStartInfo(autoStart, extensionClass))) if autoStart ⇒
 
       system.dynamicAccess.getObjectFor[ExtensionId[Kamon.Extension]](extensionClass).map { moduleID ⇒
         log.debug(s"Auto starting the [$name] module.")
         moduleID.get(system)
-
+  
       } recover {
         case th: Throwable ⇒ log.error(s"Failed to auto start the [$name] module.", th)
       }
 
-<<<<<<< HEAD
-    case _ ⇒ //ignore
-=======
     case other =>
->>>>>>> aa93757d
 
   }
 
